// ----------------------------------------------------------------------------
// -                        Open3D: www.open3d.org                            -
// ----------------------------------------------------------------------------
// The MIT License (MIT)
//
// Copyright (c) 2019 www.open3d.org
//
// Permission is hereby granted, free of charge, to any person obtaining a copy
// of this software and associated documentation files (the "Software"), to deal
// in the Software without restriction, including without limitation the rights
// to use, copy, modify, merge, publish, distribute, sublicense, and/or sell
// copies of the Software, and to permit persons to whom the Software is
// furnished to do so, subject to the following conditions:
//
// The above copyright notice and this permission notice shall be included in
// all copies or substantial portions of the Software.
//
// THE SOFTWARE IS PROVIDED "AS IS", WITHOUT WARRANTY OF ANY KIND, EXPRESS OR
// IMPLIED, INCLUDING BUT NOT LIMITED TO THE WARRANTIES OF MERCHANTABILITY,
// FITNESS FOR A PARTICULAR PURPOSE AND NONINFRINGEMENT. IN NO EVENT SHALL THE
// AUTHORS OR COPYRIGHT HOLDERS BE LIABLE FOR ANY CLAIM, DAMAGES OR OTHER
// LIABILITY, WHETHER IN AN ACTION OF CONTRACT, TORT OR OTHERWISE, ARISING
// FROM, OUT OF OR IN CONNECTION WITH THE SOFTWARE OR THE USE OR OTHER DEALINGS
// IN THE SOFTWARE.
// ----------------------------------------------------------------------------

#pragma once

<<<<<<< HEAD
#include "MaterialModifier.h"
=======
#include "RendererEntitiesMods.h"
>>>>>>> 545d1929
#include "RendererHandle.h"

namespace open3d {
namespace visualization {

class Scene;
class Camera;

class ResourceLoadRequest {
public:
    using ErrorCallback = std::function<void(
            const ResourceLoadRequest&, const uint8_t, const std::string&)>;
    static ErrorCallback defaultErrorHandler;

    ResourceLoadRequest(const void* data,
                        size_t dataSize,
                        ErrorCallback errorCallback = defaultErrorHandler);
    explicit ResourceLoadRequest(
            const char* path,
            ErrorCallback errorCallback = defaultErrorHandler);

    const void* data;
    const size_t dataSize;
    const std::string path;
    ErrorCallback errorCallback;
};

class Renderer {
public:
    virtual ~Renderer() = default;

    virtual SceneHandle CreateScene() = 0;
    virtual Scene* GetScene(const SceneHandle& id) const = 0;
    virtual void DestroyScene(const SceneHandle& id) = 0;

    virtual void BeginFrame() = 0;
    virtual void Draw() = 0;
    virtual void EndFrame() = 0;

    virtual MaterialHandle AddMaterial(const ResourceLoadRequest& request) = 0;
    virtual MaterialModifier& ModifyMaterial(const MaterialHandle& id) = 0;
    virtual MaterialModifier& ModifyMaterial(
            const MaterialInstanceHandle& id) = 0;

    virtual TextureHandle AddTexture(const ResourceLoadRequest& request) = 0;
    virtual void RemoveTexture(const TextureHandle& id) = 0;
};

}  // namespace visualization
}  // namespace open3d<|MERGE_RESOLUTION|>--- conflicted
+++ resolved
@@ -26,11 +26,7 @@
 
 #pragma once
 
-<<<<<<< HEAD
 #include "MaterialModifier.h"
-=======
-#include "RendererEntitiesMods.h"
->>>>>>> 545d1929
 #include "RendererHandle.h"
 
 namespace open3d {
