// ----------------------------------------------------------------------------
// -                        Open3D: www.open3d.org                            -
// ----------------------------------------------------------------------------
// The MIT License (MIT)
//
// Copyright (c) 2019 www.open3d.org
//
// Permission is hereby granted, free of charge, to any person obtaining a copy
// of this software and associated documentation files (the "Software"), to deal
// in the Software without restriction, including without limitation the rights
// to use, copy, modify, merge, publish, distribute, sublicense, and/or sell
// copies of the Software, and to permit persons to whom the Software is
// furnished to do so, subject to the following conditions:
//
// The above copyright notice and this permission notice shall be included in
// all copies or substantial portions of the Software.
//
// THE SOFTWARE IS PROVIDED "AS IS", WITHOUT WARRANTY OF ANY KIND, EXPRESS OR
// IMPLIED, INCLUDING BUT NOT LIMITED TO THE WARRANTIES OF MERCHANTABILITY,
// FITNESS FOR A PARTICULAR PURPOSE AND NONINFRINGEMENT. IN NO EVENT SHALL THE
// AUTHORS OR COPYRIGHT HOLDERS BE LIABLE FOR ANY CLAIM, DAMAGES OR OTHER
// LIABILITY, WHETHER IN AN ACTION OF CONTRACT, TORT OR OTHERWISE, ARISING
// FROM, OUT OF OR IN CONNECTION WITH THE SOFTWARE OR THE USE OR OTHER DEALINGS
// IN THE SOFTWARE.
// ----------------------------------------------------------------------------

#include "FilamentRenderer.h"

#include "Open3D/Utility/Console.h"

#include <filament/Engine.h>
#include <filament/LightManager.h>
#include <filament/RenderableManager.h>
#include <filament/Renderer.h>
#include <filament/Scene.h>

#include "FilamentCamera.h"
#include "FilamentEntitiesMods.h"
#include "FilamentResourceManager.h"
#include "FilamentScene.h"
#include "FilamentView.h"

namespace open3d {
namespace visualization {

FilamentRenderer::FilamentRenderer(filament::Engine& aEngine,
                                   void* nativeDrawable,
                                   FilamentResourceManager& aResourceManager)
    : engine_(aEngine), resourceManager_(aResourceManager) {
    swapChain_ = engine_.createSwapChain(nativeDrawable);
    renderer_ = engine_.createRenderer();

    materialsModifier_ = std::make_unique<FilamentMaterialModifier>();
}

FilamentRenderer::~FilamentRenderer() {
    scenes_.clear();

    engine_.destroy(renderer_);
    engine_.destroy(swapChain_);
}

SceneHandle FilamentRenderer::CreateScene() {
    auto handle = SceneHandle::Next();
    scenes_[handle] =
            std::make_unique<FilamentScene>(engine_, resourceManager_);

    return handle;
}

Scene* FilamentRenderer::GetScene(const SceneHandle& id) const {
    auto found = scenes_.find(id);
    if (found != scenes_.end()) {
        return found->second.get();
    }

    return nullptr;
}

void FilamentRenderer::DestroyScene(const SceneHandle& id) {
    scenes_.erase(id);
}

void FilamentRenderer::BeginFrame() {
    frameStarted_ = renderer_->beginFrame(swapChain_);
}

void FilamentRenderer::Draw() {
    if (frameStarted_) {
        for (const auto& pair : scenes_) {
            pair.second->Draw(*renderer_);
        }

        if (guiScene_) {
            guiScene_->Draw(*renderer_);
        }
    }
}

void FilamentRenderer::EndFrame() {
    if (frameStarted_) {
        renderer_->endFrame();
    }
}

MaterialHandle FilamentRenderer::AddMaterial(const ResourceLoadRequest& request) {
    return resourceManager_.CreateMaterial(request);
}

MaterialModifier& FilamentRenderer::ModifyMaterial(const MaterialHandle& id) {
    materialsModifier_->Reset();

    auto instanceId = resourceManager_.CreateMaterialInstance(id);

    if (instanceId) {
        auto wMaterialInstance =
                resourceManager_.GetMaterialInstance(instanceId);
        materialsModifier_->InitWithMaterialInstance(wMaterialInstance.lock(),
                                                     instanceId);
<<<<<<< HEAD
    } else {
        utility::LogError(
                "Failed to create material instance for material handle {}.",
                id);
=======
>>>>>>> 545d1929
    }

    return *materialsModifier_;
}

MaterialModifier& FilamentRenderer::ModifyMaterial(
        const MaterialInstanceHandle& id) {
    materialsModifier_->Reset();

    auto wMaterialInstance = resourceManager_.GetMaterialInstance(id);
    if (!wMaterialInstance.expired()) {
        materialsModifier_->InitWithMaterialInstance(wMaterialInstance.lock(),
                                                     id);
<<<<<<< HEAD
    } else {
        utility::LogError(
                "Failed to modify material instance: unknown instance handle {}.",
                id);
=======
>>>>>>> 545d1929
    }

    return *materialsModifier_;
}

TextureHandle FilamentRenderer::AddTexture(const ResourceLoadRequest& request) {
    if (request.path.empty()) {
        request.errorCallback(request, -1, "Texture can be loaded only from file");
        return {};
    }

    return resourceManager_.CreateTexture(request.path.data());
}

void FilamentRenderer::RemoveTexture(const TextureHandle& id) {

}

void FilamentRenderer::ConvertToGuiScene(const SceneHandle& id) {
    auto found = scenes_.find(id);
    if (found != scenes_.end()) {
        // TODO: Warning on guiScene != nullptr

        guiScene_ = std::move(found->second);
        scenes_.erase(found);
    }

    // TODO: assert
}

}  // namespace visualization
}  // namespace open3d<|MERGE_RESOLUTION|>--- conflicted
+++ resolved
@@ -117,13 +117,10 @@
                 resourceManager_.GetMaterialInstance(instanceId);
         materialsModifier_->InitWithMaterialInstance(wMaterialInstance.lock(),
                                                      instanceId);
-<<<<<<< HEAD
     } else {
         utility::LogError(
                 "Failed to create material instance for material handle {}.",
                 id);
-=======
->>>>>>> 545d1929
     }
 
     return *materialsModifier_;
@@ -137,13 +134,10 @@
     if (!wMaterialInstance.expired()) {
         materialsModifier_->InitWithMaterialInstance(wMaterialInstance.lock(),
                                                      id);
-<<<<<<< HEAD
     } else {
         utility::LogError(
                 "Failed to modify material instance: unknown instance handle {}.",
                 id);
-=======
->>>>>>> 545d1929
     }
 
     return *materialsModifier_;
